--- conflicted
+++ resolved
@@ -18,16 +18,7 @@
 
 import android.app.Activity;
 import android.content.Intent;
-<<<<<<< HEAD
-import androidx.test.InstrumentationRegistry;
-import androidx.test.espresso.IdlingRegistry;
-import androidx.test.filters.LargeTest;
-import androidx.test.rule.ActivityTestRule;
-import androidx.test.runner.AndroidJUnit4;
-=======
->>>>>>> ebbdd9ec
 
-import com.example.android.architecture.blueprints.todoapp.Injection;
 import com.example.android.architecture.blueprints.todoapp.R;
 import com.example.android.architecture.blueprints.todoapp.TestUtils;
 import com.example.android.architecture.blueprints.todoapp.data.FakeTasksRemoteDataSource;
@@ -41,14 +32,11 @@
 import org.junit.Test;
 import org.junit.runner.RunWith;
 
-<<<<<<< HEAD
-=======
 import androidx.test.espresso.IdlingRegistry;
 import androidx.test.filters.LargeTest;
 import androidx.test.rule.ActivityTestRule;
 import androidx.test.runner.AndroidJUnit4;
 
->>>>>>> ebbdd9ec
 import static androidx.test.espresso.Espresso.onView;
 import static androidx.test.espresso.assertion.ViewAssertions.matches;
 import static androidx.test.espresso.matcher.ViewMatchers.isChecked;
@@ -88,8 +76,7 @@
      * <p>
      * Sometimes an {@link Activity} requires a custom start {@link Intent} to receive data
      * from the source Activity. ActivityTestRule has a feature which let's you lazily start the
-     * Activity under test, so you can control the Intent that is used to start the target
-     * Activity.
+     * Activity under test, so you can control the Intent that is used to start the target Activity.
      */
     @Rule
     public ActivityTestRule<TaskDetailActivity> mTaskDetailActivityTestRule =
@@ -135,25 +122,13 @@
      */
     private void startActivityWithWithStubbedTask(Task task) {
         // Add a task stub to the fake service api layer.
-        TasksRepository tasksRepository = Injection.provideTasksRepository(InstrumentationRegistry.getTargetContext());
-        tasksRepository.deleteAllTasks();
+        TasksRepository.destroyInstance();
         FakeTasksRemoteDataSource.getInstance().addTasks(task);
 
         // Lazily start the Activity from the ActivityTestRule this time to inject the start Intent
         Intent startIntent = new Intent();
         startIntent.putExtra(TaskDetailActivity.EXTRA_TASK_ID, task.getId());
         mTaskDetailActivityTestRule.launchActivity(startIntent);
-    }
-
-    /**
-     * Prepare your test fixture for this test. In this case we register an IdlingResources with
-     * Espresso. IdlingResource resource is a great way to tell Espresso when your app is in an
-     * idle state. This helps Espresso to synchronize your test actions, which makes tests
-     * significantly more reliable.
-     */
-    @Before
-    public void registerIdlingResource() {
-        IdlingRegistry.getInstance().register(EspressoIdlingResource.getIdlingResource());
     }
 
     @Test
@@ -193,11 +168,4 @@
         onView(withId(R.id.menu_delete)).check(matches(isDisplayed()));
     }
 
-    /**
-     * Unregister your Idling Resource so it can be garbage collected and does not leak any memory.
-     */
-    @After
-    public void unregisterIdlingResource() {
-        IdlingRegistry.getInstance().unregister(EspressoIdlingResource.getIdlingResource());
-    }
 }